--- conflicted
+++ resolved
@@ -1,35 +1,5 @@
-<<<<<<< HEAD
-// vaults balances do not actually go to zero after the last swap
-// create vaults that can be deposited into
-// vaults that can be topped up
-// vaults that can be cancelled
-// keep track of balance and swap amount
-// always try and swap
-// if the swap fails update vault status
-// if the vault amount is less than the swap amount then change vault status
-// keep track of vault creation time so inactive vaults can be automatically cleaned up infuture
-// could look at indexing triggers just by vault id
-
-use crate::error::ContractError;
-use crate::msg::{
-    ExecuteMsg, ExecutionsResponse, InstantiateMsg, MigrateMsg, PairsResponse, QueryMsg,
-    TriggersResponse, VaultResponse, VaultsResponse,
-};
-use crate::state::{
-    fin_limit_order_triggers, Cache, Config, LimitOrderCache, CACHE, CONFIG, EXECUTIONS,
-    FIN_LIMIT_ORDER_CONFIGURATIONS_BY_VAULT_ID, LIMIT_ORDER_CACHE, PAIRS, TIME_TRIGGERS,
-    TIME_TRIGGER_CONFIGURATIONS_BY_VAULT_ID, VAULTS,
-};
-use crate::validation_helpers::{
-    validate_asset_denom_matches_pair_denom, validate_funds, validate_sender_is_admin,
-    validate_sender_is_admin_or_vault_owner, validate_swap_amount, validate_target_start_time,
-};
-use base::executions::dca_execution::DCAExecutionInformation;
-use base::executions::execution::{Execution, ExecutionBuilder};
-=======
 use base::events::dca_event::DCAEventInfo;
 use base::events::event::{Event, EventBuilder};
->>>>>>> f5aa3d8d
 use base::helpers::message_helpers::{find_first_attribute_by_key, find_first_event_by_type};
 use base::helpers::time_helpers::{get_next_target_time, target_time_elapsed};
 use base::pair::Pair;
@@ -57,9 +27,8 @@
     TriggersResponse, VaultResponse, VaultsResponse,
 };
 use crate::state::{
-    Cache, Config, LimitOrderCache, CACHE, CONFIG, EVENTS,
-    FIN_LIMIT_ORDER_CONFIGURATIONS_BY_VAULT_ID, FIN_LIMIT_ORDER_TRIGGERS,
-    FIN_LIMIT_ORDER_TRIGGER_IDS_BY_ORDER_IDX, LIMIT_ORDER_CACHE, PAIRS, TIME_TRIGGERS,
+    fin_limit_order_triggers, Cache, Config, LimitOrderCache, CACHE, CONFIG, EVENTS,
+    FIN_LIMIT_ORDER_CONFIGURATIONS_BY_VAULT_ID, LIMIT_ORDER_CACHE, PAIRS, TIME_TRIGGERS,
     TIME_TRIGGER_CONFIGURATIONS_BY_VAULT_ID, VAULTS,
 };
 use crate::validation_helpers::{
@@ -80,10 +49,25 @@
 const CANCEL_TRIGGER_WITHDRAW_ORDER_REPLY_ID: u64 = 5;
 
 #[entry_point]
-pub fn migrate(_deps: DepsMut, _env: Env, _msg: MigrateMsg) -> Result<Response, ContractError> {
-    let config: Config = _msg.into();
-    config.validate(_deps.api)?;
-    CONFIG.save(_deps.storage, &config)?;
+pub fn migrate(deps: DepsMut, _env: Env, msg: MigrateMsg) -> Result<Response, ContractError> {
+
+    VAULTS.clear(deps.storage);
+    TIME_TRIGGERS.clear(deps.storage);
+    TIME_TRIGGER_CONFIGURATIONS_BY_VAULT_ID.clear(deps.storage);
+    FIN_LIMIT_ORDER_CONFIGURATIONS_BY_VAULT_ID.clear(deps.storage);
+    fin_limit_order_triggers().clear(deps.storage);
+    EVENTS.clear(deps.storage);
+    CONFIG.remove(deps.storage);
+    CACHE.remove(deps.storage);
+    LIMIT_ORDER_CACHE.remove(deps.storage);
+
+    let config = Config {
+        admin: deps.api.addr_validate(&msg.admin)?,
+        vault_count: Uint128::zero(),
+        trigger_count: Uint128::zero(),
+    };
+
+    CONFIG.save(deps.storage, &config)?;
     Ok(Response::default())
 }
 
@@ -94,8 +78,11 @@
     _info: MessageInfo,
     msg: InstantiateMsg,
 ) -> Result<Response, ContractError> {
-    let config = Config::from(msg.clone());
-    config.validate(deps.api)?;
+    let config = Config {
+        admin: deps.api.addr_validate(&msg.admin)?,
+        vault_count: Uint128::zero(),
+        trigger_count: Uint128::zero(),
+    };
 
     set_contract_version(deps.storage, CONTRACT_NAME, CONTRACT_VERSION)?;
     CONFIG.save(deps.storage, &config)?;
